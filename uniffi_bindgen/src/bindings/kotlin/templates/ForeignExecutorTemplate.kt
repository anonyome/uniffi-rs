{{ self.add_import("kotlinx.coroutines.CoroutineScope") }}
{{ self.add_import("kotlinx.coroutines.delay") }}
{{ self.add_import("kotlinx.coroutines.launch") }}

// Callback function to execute a Rust task.  The Kotlin code schedules these in a coroutine then
// invokes them.
internal interface UniFfiRustTaskCallback : com.sun.jna.Callback {
    fun callback(rustTaskData: Pointer?)
}

internal object UniFfiForeignExecutorCallback : com.sun.jna.Callback {
<<<<<<< HEAD
    internal fun callback(handle: USize, delayMs: Int, rustTask: UniFfiRustTaskCallback?, rustTaskData: Pointer?) {
=======
    fun callback(handle: USize, delayMs: Int, rustTask: UniFfiRustTaskCallback?, rustTaskData: Pointer?) {
>>>>>>> 29c5c972
        if (rustTask == null) {
            FfiConverterForeignExecutor.drop(handle)
        } else {
            val coroutineScope = FfiConverterForeignExecutor.lift(handle)
            coroutineScope.launch {
                if (delayMs > 0) {
                    delay(delayMs.toLong())
                }
                rustTask.callback(rustTaskData)
            }
        }
    }
}

internal object FfiConverterForeignExecutor: FfiConverter<CoroutineScope, USize> {
    internal val handleMap = UniFfiHandleMap<CoroutineScope>()

    internal fun drop(handle: USize) {
        handleMap.remove(handle)
    }

    internal fun register(lib: _UniFFILib) {
        lib.uniffi_foreign_executor_callback_set(UniFfiForeignExecutorCallback)
    }

    // Number of live handles, exposed so we can test the memory management
    public fun handleCount() : Int {
        return handleMap.size
    }

    override fun allocationSize(value: CoroutineScope) = USize.size

    override fun lift(value: USize): CoroutineScope {
        return handleMap.get(value) ?: throw RuntimeException("unknown handle in FfiConverterForeignExecutor.lift")
    }

    override fun read(buf: ByteBuffer): CoroutineScope {
        return lift(USize.readFromBuffer(buf))
    }

    override fun lower(value: CoroutineScope): USize {
        return handleMap.insert(value)
    }

    override fun write(value: CoroutineScope, buf: ByteBuffer) {
        lower(value).writeToBuffer(buf)
    }
}<|MERGE_RESOLUTION|>--- conflicted
+++ resolved
@@ -9,11 +9,7 @@
 }
 
 internal object UniFfiForeignExecutorCallback : com.sun.jna.Callback {
-<<<<<<< HEAD
-    internal fun callback(handle: USize, delayMs: Int, rustTask: UniFfiRustTaskCallback?, rustTaskData: Pointer?) {
-=======
     fun callback(handle: USize, delayMs: Int, rustTask: UniFfiRustTaskCallback?, rustTaskData: Pointer?) {
->>>>>>> 29c5c972
         if (rustTask == null) {
             FfiConverterForeignExecutor.drop(handle)
         } else {
