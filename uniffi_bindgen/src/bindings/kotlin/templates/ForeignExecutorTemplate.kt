--- conflicted
+++ resolved
@@ -8,13 +8,8 @@
     fun callback(rustTaskData: Pointer?)
 }
 
-<<<<<<< HEAD
 internal object UniFfiForeignExecutorCallback : com.sun.jna.Callback {
-    internal fun invoke(handle: USize, delayMs: Int, rustTask: UniFfiRustTaskCallback?, rustTaskData: Pointer?) {
-=======
-object UniFfiForeignExecutorCallback : com.sun.jna.Callback {
     internal fun callback(handle: USize, delayMs: Int, rustTask: UniFfiRustTaskCallback?, rustTaskData: Pointer?) {
->>>>>>> 5039e0a9
         if (rustTask == null) {
             FfiConverterForeignExecutor.drop(handle)
         } else {
