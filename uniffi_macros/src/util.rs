--- conflicted
+++ resolved
@@ -6,15 +6,8 @@
 use quote::{format_ident, quote, quote_spanned, ToTokens};
 use std::convert::TryFrom;
 use syn::{
-<<<<<<< HEAD
-    parse::ParseStream, spanned::Spanned, visit_mut::VisitMut, Attribute, Item, Token, Type,
-=======
-    parse::{Parse, ParseStream},
-    punctuated::Punctuated,
-    spanned::Spanned,
-    visit_mut::VisitMut,
-    Attribute, AttributeArgs, Item, Meta, NestedMeta, Path, Token, Type,
->>>>>>> 1d6c3845
+    parse::ParseStream, spanned::Spanned, visit_mut::VisitMut, Attribute, AttributeArgs, Item,
+    Meta, NestedMeta, Path, Token, Type,
 };
 use uniffi_meta::Metadata;
 
