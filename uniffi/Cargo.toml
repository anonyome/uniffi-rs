--- conflicted
+++ resolved
@@ -7,11 +7,7 @@
 # Incrementing the minor version here means a breaking change to consumers.
 #   * See `docs/uniffi-versioning.md` for guidance on when to increment this
 #   * Make sure to also update `uniffi_bindgen::UNIFFI_CONTRACT_VERSION"
-<<<<<<< HEAD
-version = "0.26.0"
-=======
 version = "0.26.1"
->>>>>>> d5332be3
 authors = ["Firefox Sync Team <sync-team@mozilla.com>"]
 license = "MPL-2.0"
 edition = "2021"
@@ -19,17 +15,10 @@
 readme = "../README.md"
 
 [dependencies]
-<<<<<<< HEAD
-uniffi_bindgen = { path = "../uniffi_bindgen", version = "=0.26.0", optional = true }
-uniffi_build = { path = "../uniffi_build", version = "=0.26.0", optional = true }
-uniffi_core = { path = "../uniffi_core", version = "=0.26.0" }
-uniffi_macros = { path = "../uniffi_macros", version = "=0.26.0" }
-=======
 uniffi_bindgen = { path = "../uniffi_bindgen", version = "=0.26.1", optional = true }
 uniffi_build = { path = "../uniffi_build", version = "=0.26.1", optional = true }
 uniffi_core = { path = "../uniffi_core", version = "=0.26.1" }
 uniffi_macros = { path = "../uniffi_macros", version = "=0.26.1" }
->>>>>>> d5332be3
 anyhow = "1"
 camino = { version = "1.0.8", optional = true }
 clap = { version = "4", features = ["cargo", "std", "derive"], optional = true }
