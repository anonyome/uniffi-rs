[package]
name = "uniffi"
description = "a multi-language bindings generator for rust"
documentation = "https://mozilla.github.io/uniffi-rs"
homepage = "https://mozilla.github.io/uniffi-rs"
repository = "https://github.com/mozilla/uniffi-rs"
# Incrementing the minor version here means a breaking change to consumers.
#   * See `docs/uniffi-versioning.md` for guidance on when to increment this
#   * Make sure to also update `uniffi_bindgen::UNIFFI_CONTRACT_VERSION"
version = "0.22.0"
authors = ["Firefox Sync Team <sync-team@mozilla.com>"]
license = "MPL-2.0"
edition = "2021"
keywords = ["ffi", "bindgen"]

[dependencies]
uniffi_bindgen = { path = "../uniffi_bindgen", version = "=0.22.0" }
uniffi_build = { path = "../uniffi_build", version = "=0.22.0" }
uniffi_core = { path = "../uniffi_core", version = "=0.22.0" }
uniffi_macros = { path = "../uniffi_macros", version = "=0.22.0" }
anyhow = "1"
<<<<<<< HEAD
async-compat = { version = "0.2.1", optional = true }
bytes = "1.0"
camino = "1.0.8"
log = "0.4"
once_cell = "1.12"
# Regular dependencies
paste = "1.0"
uniffi_bindgen = { path = "../uniffi_bindgen", default-features = false, optional = true, version = "=0.22.0" }
uniffi_macros = { path = "../uniffi_macros", version = "=0.22.0" }
static_assertions = "1.1.0"

[features]
default = []
# Use the `uniffi_bindgen` from this workspace instead of the one installed on your system.
# You probably only want to enable this feature if you're working on uniffi itself.
builtin-bindgen = ["uniffi_bindgen"]
# Enable support for Tokio's futures.
# This must still be opted into on a per-function basis using `#[uniffi::export(async_runtime = "tokio")]`.
tokio = ["dep:async-compat"]
=======
camino = "1.0.8"
clap = { version = "3.1", features = ["cargo", "std", "derive"], optional = true }
>>>>>>> 668491bb

[dev-dependencies]
trybuild = "1"

[[bin]]
name = "run-uniffi-bindgen"
path = "run-uniffi-bindgen.rs"
required-features = ["clap"]

[features]
default = ["clap"]<|MERGE_RESOLUTION|>--- conflicted
+++ resolved
@@ -19,30 +19,8 @@
 uniffi_core = { path = "../uniffi_core", version = "=0.22.0" }
 uniffi_macros = { path = "../uniffi_macros", version = "=0.22.0" }
 anyhow = "1"
-<<<<<<< HEAD
-async-compat = { version = "0.2.1", optional = true }
-bytes = "1.0"
-camino = "1.0.8"
-log = "0.4"
-once_cell = "1.12"
-# Regular dependencies
-paste = "1.0"
-uniffi_bindgen = { path = "../uniffi_bindgen", default-features = false, optional = true, version = "=0.22.0" }
-uniffi_macros = { path = "../uniffi_macros", version = "=0.22.0" }
-static_assertions = "1.1.0"
-
-[features]
-default = []
-# Use the `uniffi_bindgen` from this workspace instead of the one installed on your system.
-# You probably only want to enable this feature if you're working on uniffi itself.
-builtin-bindgen = ["uniffi_bindgen"]
-# Enable support for Tokio's futures.
-# This must still be opted into on a per-function basis using `#[uniffi::export(async_runtime = "tokio")]`.
-tokio = ["dep:async-compat"]
-=======
 camino = "1.0.8"
 clap = { version = "3.1", features = ["cargo", "std", "derive"], optional = true }
->>>>>>> 668491bb
 
 [dev-dependencies]
 trybuild = "1"
